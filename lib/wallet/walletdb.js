--- conflicted
+++ resolved
@@ -126,14 +126,9 @@
       }
     });
 
-<<<<<<< HEAD
     this.client.on('disconnect', async () => {
       this.filterSent = false;
     });
-=======
-  await this.db.open();
-  await this.db.checkVersion('V', 0x80 | 6);
->>>>>>> afd34c46
 
     this.client.bind('block connect', async (entry, txs) => {
       try {
@@ -183,7 +178,7 @@
 
   async open() {
     await this.db.open();
-    await this.db.verify(layout.V.build(), 'wallet', 7);
+    await this.db.verify(layout.V.build(), 'wallet', 0x80 | 7);
 
     await this.verifyNetwork();
 
